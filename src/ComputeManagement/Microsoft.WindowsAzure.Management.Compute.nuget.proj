﻿<?xml version="1.0" encoding="utf-8"?>
<Project ToolsVersion="4.0" xmlns="http://schemas.microsoft.com/developer/msbuild/2003">
  <ItemGroup>
    <!--
    Microsoft.WindowsAzure.Management.Compute
    -->
    <SdkNuGetPackage Include="Microsoft.WindowsAzure.Management.Compute">
<<<<<<< HEAD
      <PackageVersion>1.0.0</PackageVersion>
=======
      <PackageVersion>0.9.16-preview</PackageVersion>
>>>>>>> 72dca29d

      <Folder>$(MSBuildThisFileDirectory)</Folder>
    </SdkNuGetPackage>
  </ItemGroup>
</Project><|MERGE_RESOLUTION|>--- conflicted
+++ resolved
@@ -5,12 +5,7 @@
     Microsoft.WindowsAzure.Management.Compute
     -->
     <SdkNuGetPackage Include="Microsoft.WindowsAzure.Management.Compute">
-<<<<<<< HEAD
       <PackageVersion>1.0.0</PackageVersion>
-=======
-      <PackageVersion>0.9.16-preview</PackageVersion>
->>>>>>> 72dca29d
-
       <Folder>$(MSBuildThisFileDirectory)</Folder>
     </SdkNuGetPackage>
   </ItemGroup>
